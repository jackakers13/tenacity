<<<<<<< HEAD
// This is one of my least favorite files in Saucedacity. It's very
// long below...

=======

#include <wx/app.h>
>>>>>>> 502cb064
#include <wx/bmpbuttn.h>
#include <wx/textctrl.h>
#include <wx/frame.h>

#include "../AboutDialog.h"
#include "../AllThemeResources.h"
#include "../AudioIOBase.h"
#include "../CommonCommandFlags.h"
<<<<<<< HEAD
#include "../FileNames.h"
=======
#include "../CrashReport.h" // for HAS_CRASH_REPORT
#include "FileNames.h"
>>>>>>> 502cb064
#include "../HelpText.h"
#include "../LogWindow.h"
#include "../Menus.h"
#include "Prefs.h"
#include "../Project.h"
#include "../ProjectSelectionManager.h"
#include "../SelectFile.h"
#include "../ShuttleGui.h"
#include "../SplashDialog.h"
#include "../Theme.h"
#include "../commands/CommandContext.h"
#include "../commands/CommandManager.h"
#include "../prefs/PrefsDialog.h"
#include "../widgets/AudacityMessageBox.h"
#include "../widgets/HelpSystem.h"

// private helper classes and functions
namespace {

void ShowDiagnostics(
   AudacityProject &project, const wxString &info,
   const TranslatableString &description, const wxString &defaultPath,
   bool fixedWidth = false)
{
   auto &window = GetProjectFrame( project );
   wxDialogWrapper dlg( &window, wxID_ANY, description);
   dlg.SetName();
   ShuttleGui S(&dlg, eIsCreating);

   wxTextCtrl *text;
   S.StartVerticalLay();
   {
      text = S.Id(wxID_STATIC)
         .Style(wxTE_MULTILINE | wxTE_READONLY | wxTE_RICH)
         .AddTextWindow("");

      wxButton *save = safenew wxButton(S.GetParent(), wxID_OK, _("&Save"));
      S.AddStandardButtons(eCancelButton, save);
   }
   S.EndVerticalLay();

   if (fixedWidth) {
      auto style = text->GetDefaultStyle();
      style.SetFontFamily( wxFONTFAMILY_TELETYPE );
      text->SetDefaultStyle(style);
   }

   *text << info;

   dlg.SetSize(350, 450);

   if (dlg.ShowModal() == wxID_OK)
   {
      const auto fileDialogTitle = XO("Save %s").Format( description );
      wxString fName = SelectFile(FileNames::Operation::Export,
         fileDialogTitle,
         wxEmptyString,
         defaultPath,
         wxT("txt"),
         { FileNames::TextFiles },
         wxFD_SAVE | wxFD_OVERWRITE_PROMPT | wxRESIZE_BORDER,
         &window);
      if (!fName.empty())
      {
         if (!text->SaveFile(fName))
         {
            AudacityMessageBox(
               XO("Unable to save %s").Format( description ),
               fileDialogTitle);
         }
      }
   }
}

/** @brief Class which makes a dialog for displaying quick fixes to common issues.
 *
 * This class originated with the 'Stuck in a mode' problem, where far too many
 * users get into a mode without realising, and don't know how to get out.
 * It is a band-aid, and we should do more towards a full and proper solution
 * where there are fewer special modes, and they don't persist.
 */
class QuickFixDialog : public wxDialogWrapper
{
public:
   using PrefSetter = std::function< void() > ;

   QuickFixDialog(wxWindow * pParent, AudacityProject &project);
   void Populate();
   void PopulateOrExchange(ShuttleGui & S);
   void AddStuck( ShuttleGui & S, bool & bBool,
      const PrefSetter &prefSetter,
      const TranslatableString &Prompt, const ManualPageID &Help );

   void OnOk(wxCommandEvent &event);
   void OnCancel(wxCommandEvent &event);
   void OnHelp(const ManualPageID &Str);
   void OnFix(const PrefSetter &setter, wxWindowID id);

   AudacityProject &mProject;

   int mItem;
   bool mbSyncLocked;
   bool mbInSnapTo;
   bool mbSoundActivated;
   DECLARE_EVENT_TABLE()
};


#define FixButtonID           7001
#define HelpButtonID          7011

BEGIN_EVENT_TABLE(QuickFixDialog, wxDialogWrapper)
   EVT_BUTTON(wxID_OK,                                            QuickFixDialog::OnOk)
   EVT_BUTTON(wxID_CANCEL,                                        QuickFixDialog::OnCancel)
END_EVENT_TABLE();

QuickFixDialog::QuickFixDialog(wxWindow * pParent, AudacityProject &project) :
      wxDialogWrapper(pParent, wxID_ANY, XO("Do you have these problems?"),
            wxDefaultPosition, wxDefaultSize,
            wxDEFAULT_DIALOG_STYLE )
      , mProject{ project }
{
   const long SNAP_OFF = 0;

   gPrefs->Read(wxT("/GUI/SyncLockTracks"), &mbSyncLocked, false);
   mbInSnapTo = gPrefs->Read(wxT("/SnapTo"), SNAP_OFF) !=0;
   gPrefs->Read(wxT("/AudioIO/SoundActivatedRecord"), &mbSoundActivated, false);

   ShuttleGui S(this, eIsCreating);
   PopulateOrExchange(S);

   Fit();
   auto sz = GetSize();
   SetMinSize( sz );
   SetMaxSize( sz );

   // The close button has the cancel id and acts exactly the same as cancel.
   wxButton * pWin = (wxButton*)FindWindowById( wxID_CANCEL );
   if( pWin )
      pWin->SetFocus( );
   Center();
}

void QuickFixDialog::AddStuck( ShuttleGui & S, bool & bBool,
   const PrefSetter &prefSetter,
   const TranslatableString &Prompt, const ManualPageID &Help )
{
   mItem++;
   wxWindowID id = FixButtonID + mItem;
   if( !bBool)
      return;

   S
      .AddFixedText( Prompt );

   S
      .Id( id )
      .AddButton( XXO("Fix") )
         ->Bind( wxEVT_BUTTON, [this, prefSetter, id](wxCommandEvent&){
            OnFix( prefSetter, id );
         } );

   {
     // Replace standard Help button with smaller icon button.
      // bs->AddButton(safenew wxButton(parent, wxID_HELP));
      auto b = safenew wxBitmapButton(S.GetParent(), HelpButtonID+mItem, theTheme.Bitmap( bmpHelpIcon ));
      b->SetToolTip( _("Help") );
      b->SetLabel(_("Help"));       // for screen readers
      b->Bind( wxEVT_BUTTON, [this, Help](const wxCommandEvent&){
         OnHelp( Help );
      } );
      S.AddWindow( b );
   }
}

void QuickFixDialog::PopulateOrExchange(ShuttleGui & S)
{

   S.StartVerticalLay(1);
   S.StartStatic( XO("Quick Fixes"));

   // These aren't all possible modes one can be stuck in, but they are some of them.
   bool bStuckInMode = mbSyncLocked || mbInSnapTo || mbSoundActivated;

   if( !bStuckInMode ){
      SetLabel(XO("Nothing to do"));
      S.AddFixedText(XO("No quick, easily fixed problems were found"));
   }
   else {
      S.StartMultiColumn(3, wxALIGN_CENTER);
      {
         mItem = -1;

         auto defaultAction =
         [](AudacityProject *pProject, const wxString &path){ return
            [pProject, path]{
               gPrefs->Write(path, 0);
               gPrefs->Flush();
               // This is overkill (aka slow), as all preferences are
               // reloaded and all
               // toolbars recreated.
               // Overkill probably doesn't matter, as this command is
               // infrequently used.
               DoReloadPreferences( *pProject );
            };
         };

         // Use # in the URLs to ensure we go to the online version of help.
         // Local help may well not be installed.
         auto pProject = &mProject;
         AddStuck( S, mbSyncLocked,
            defaultAction( pProject, "/GUI/SyncLockTracks" ),
            XO("Clocks on the Tracks"), "Quick_Fix#sync_lock" );
         AddStuck( S, mbInSnapTo,
            [pProject] {
               gPrefs->Write( "/SnapTo", 0 );
               gPrefs->Flush();
               // Sadly SnapTo has to be handled specially,
               // as it is not part of the standard
               // preference dialogs.
               ProjectSelectionManager::Get( *pProject ).AS_SetSnapTo( 0 );
            },
            XO("Can't select precisely"), "Quick_Fix#snap_to" );
         AddStuck( S, mbSoundActivated,
            defaultAction( pProject, "/AudioIO/SoundActivatedRecord" ),
            XO("Recording stops and starts"),
            "Quick_Fix#sound_activated_recording" );
      }
      S.EndMultiColumn();
   }
   S.EndStatic();

   S.StartHorizontalLay(wxALIGN_CENTER_HORIZONTAL, 0);
      S.AddStandardButtons(eCloseButton + (bStuckInMode ? 0 : eHelpButton));
   S.EndHorizontalLay();

   S.EndVerticalLay();

   wxButton * pBtn = (wxButton*)FindWindowById( wxID_HELP );
   if( pBtn )
      pBtn->Bind( wxEVT_BUTTON, [this]( const wxCommandEvent & ){
         OnHelp( "Quick_Fix#" );
      } );
}

void QuickFixDialog::OnOk(wxCommandEvent &event)
{
   (void)event;// Compiler food
   EndModal(wxID_OK);
}

void QuickFixDialog::OnCancel(wxCommandEvent &event)
{
   (void)event;// Compiler food
   EndModal(wxID_CANCEL);
}

void QuickFixDialog::OnHelp(const ManualPageID &Str)
{
   HelpSystem::ShowHelp(this, Str, true);
}

void QuickFixDialog::OnFix(const PrefSetter &setter, wxWindowID id)
{
   if ( setter )
      setter();
   
   // Change the label after doing the fix, as the fix may take a second or two.
   auto pBtn = FindWindow(id);
   if( pBtn )
      pBtn->SetLabel( _("Fixed") );

   // The close button has the cancel id and acts exactly the same as cancel.
   wxButton * pWin = (wxButton*)FindWindowById( wxID_CANCEL );
   if( pWin )
      pWin->SetFocus( );
}

}

namespace HelpActions {

// exported helper functions

// Menu handler functions

struct Handler : CommandHandlerObject {

void OnQuickFix(const CommandContext &context)
{
   auto &project = context.project;
   QuickFixDialog dlg( &GetProjectFrame( project ), project );
   dlg.ShowModal();
}

void OnQuickHelp(const CommandContext &context)
{
   auto &project = context.project;
   HelpSystem::ShowHelp(
      &GetProjectFrame( project ),
      L"Quick_Help");
}

void OnManual(const CommandContext &context)
{
   auto &project = context.project;
   HelpSystem::ShowHelp(
      &GetProjectFrame( project ),
      L"Main_Page");
}

void OnAudioDeviceInfo(const CommandContext &context)
{
   auto &project = context.project;
   auto gAudioIO = AudioIOBase::Get();
   wxString info = gAudioIO->GetDeviceInfo();
   ShowDiagnostics( project, info,
      XO("Audio Device Info"), wxT("deviceinfo.txt") );
}

#ifdef EXPERIMENTAL_MIDI_OUT
void OnMidiDeviceInfo(const CommandContext &context)
{
   auto &project = context.project;
   auto gAudioIO = AudioIOBase::Get();
   wxString info = gAudioIO->GetMidiDeviceInfo();
   ShowDiagnostics( project, info,
      XO("MIDI Device Info"), wxT("midideviceinfo.txt") );
}
#endif

void OnShowLog( const CommandContext &context )
{
   LogWindow::Show();
}

#ifdef IS_ALPHA
void OnSegfault(const CommandContext &)
{
   unsigned *p = nullptr;
   *p = 0xDEADBEEF;
}
   
void OnException(const CommandContext &)
{
   // Throw an exception that can be caught only as (...)
   // The intent is to exercise detection of unhandled exceptions by the
   // crash reporter
   struct Unique{};
   throw Unique{};
}
   
void OnAssertion(const CommandContext &)
{
   // We don't use assert() much directly, but Breakpad does detect it
   // This may crash the program only in debug builds
   // See also wxSetAssertHandler, and wxApp::OnAssertFailure()
   assert(false);
}
#endif

void OnMenuTree(const CommandContext &context)
{
   auto &project = context.project;
   
   using namespace MenuTable;
   struct MyVisitor : ToolbarMenuVisitor
   {
      using ToolbarMenuVisitor::ToolbarMenuVisitor;

      enum : unsigned { TAB = 3 };
      void DoBeginGroup( GroupItem &item, const Path& ) override
      {
         if ( dynamic_cast<MenuItem*>( &item ) ) {
            Indent();
            // using GET for alpha only diagnostic tool
            info += item.name.GET();
            Return();
            indentation = wxString{ ' ', TAB * ++level };
         }
      }

      void DoEndGroup( GroupItem &item, const Path& ) override
      {
         if ( dynamic_cast<MenuItem*>( &item ) )
            indentation = wxString{ ' ', TAB * --level };
      }

      void DoVisit( SingleItem &item, const Path& ) override
      {
         // using GET for alpha only diagnostic tool
         Indent();
         info += item.name.GET();
         Return();
      }

      void DoSeparator() override
      {
         static const wxString separatorName{ '=', 20 };
         Indent();
         info += separatorName;
         Return();
      }

      void Indent() { info += indentation; }
      void Return() { info += '\n'; }

      unsigned level{};
      wxString indentation;
      wxString info;
   } visitor{ project };

   MenuManager::Visit( visitor );

   ShowDiagnostics( project, visitor.info,
      Verbatim("Menu Tree"), wxT("menutree.txt"), true );
}

void OnCheckForUpdates(const CommandContext &WXUNUSED(context))
{
  int dialog_status = AudacityMessageBox(XO("This option does not actually check for updates. It "
                                            "merely takes you to the releases page on our "
                                            "GitHub repository so you can view the latest releases.\n\nIf "
                                            "you want to continue, click \'OK\' below. "
                                            "Otherwise, click \'Cancel\'"
                                            ),
                                         XO("Check for Updates"),
                                         wxOK | wxCANCEL | wxCENTER | wxICON_INFORMATION
                                         );
  if (dialog_status == wxOK) // If the user accepts
  {
     ::OpenInDefaultBrowser( VerCheckUrl());
  }
}

void OnAbout(const CommandContext &context)
{
#ifdef __WXMAC__
   // Modeless dialog, consistent with other Mac applications
   // Simulate the application Exit menu item
   wxCommandEvent evt{ wxEVT_MENU, wxID_ABOUT };
   wxTheApp->AddPendingEvent( evt );
#else
   auto &project = context.project;
   auto &window = GetProjectFrame( project );

   // Windows and Linux still modal.
   AboutDialog dlog( &window );
   dlog.ShowModal();
#endif
}

#if 0
// Legacy handlers, not used as of version 2.3.0

// Only does the update checks if it's an ALPHA build and not disabled by
// preferences.
void MayCheckForUpdates(AudacityProject &project)
{
#ifdef IS_ALPHA
   OnCheckForUpdates(project);
#endif
}

void OnHelpWelcome(const CommandContext &context)
{
   SplashDialog::DoHelpWelcome( context.project );
}

#endif

}; // struct Handler

} // namespace

static CommandHandlerObject &findCommandHandler(AudacityProject &) {
   // Handler is not stateful.  Doesn't need a factory registered with
   // AudacityProject.
   static HelpActions::Handler instance;
   return instance;
};

// Menu definitions

#define FN(X) (& HelpActions::Handler :: X)

namespace {
using namespace MenuTable;

// Now here we are to the horrid part: a VERY long, complex function...
// Note: you might not see any 'Check for updates...' function in the
// menu because I removed it
BaseItemSharedPtr HelpMenu()
{
   static BaseItemSharedPtr menu{
   ( FinderScope{ findCommandHandler },
    Menu(
        wxT("Help"),
        XXO("&Help"),
        Section( "Basic",
                // QuickFix menu item not in Audacity 2.3.1 whilst we discuss further.
                #ifdef EXPERIMENTAL_DA
                  // DA: Has QuickFix menu item.
                  Command( wxT("QuickFix"), XXO("&Quick Fix..."), FN(OnQuickFix), AlwaysEnabledFlag ),

                  // DA: 'Getting Started' rather than 'Quick Help'.
                  Command( wxT("QuickHelp"), XXO("&Getting Started"), FN(OnQuickHelp), AlwaysEnabledFlag ),

                  // DA: Emphasise it is the Audacity Manual (No separate DA manual).
                  Command( wxT("Manual"), XXO("Saucedacity &Manual"), FN(OnManual), AlwaysEnabledFlag )
                #else
                  Command( wxT("QuickHelp"), XXO("&Quick Help..."), FN(OnQuickHelp), AlwaysEnabledFlag ),
                  Command( wxT("Manual"), XXO("&Manual..."), FN(OnManual), AlwaysEnabledFlag )
                #endif
               ),

              #ifdef __WXMAC__
                Items
              #else
                Section
              #endif
                    ("Other", Menu( wxT("Diagnostics"), XXO("&Diagnostics"),
                     Command( wxT("DeviceInfo"), XXO("Au&dio Device Info..."), FN(OnAudioDeviceInfo), AudioIONotBusyFlag() ),

              #ifdef EXPERIMENTAL_MIDI_OUT
                     Command( wxT("MidiDeviceInfo"), XXO("&MIDI Device Info..."), FN(OnMidiDeviceInfo), AudioIONotBusyFlag() ),
              #endif
                     Command( wxT("Log"), XXO("Show &Log..."), FN(OnShowLog), AlwaysEnabledFlag )

      #ifdef IS_ALPHA
                     , // we continue from up above to add more Command()s
                     // alpha-only items don't need to internationalize, so use
                     // Verbatim for labels

                     Command( wxT("RaiseSegfault"), Verbatim("Test segfault report"), FN(OnSegfault), AlwaysEnabledFlag ),

                     Command( wxT("ThrowException"), Verbatim("Test exception report"), FN(OnException), AlwaysEnabledFlag ),

                     Command( wxT("ViolateAssertion"), Verbatim("Test assertion report"), FN(OnAssertion), AlwaysEnabledFlag ),

                     // Menu explorer.  Perhaps this should become a macro command
                     Command( wxT("MenuTree"), Verbatim("Menu Tree..."), FN(OnMenuTree), AlwaysEnabledFlag )
      #endif
         ) // end of this Section()
      #ifndef __WXMAC__
         ),

         Section( "",
      #else
      ,
      #endif
              Command( wxT("Updates"), XXO("&Check for Updates..."), FN(OnCheckForUpdates), AlwaysEnabledFlag ),
              Command( wxT("About"), XXO("&About Saucedacity..."), FN(OnAbout), AlwaysEnabledFlag )
             )
        )
     ) };
   return menu;
}

AttachedItem sAttachment1{
   wxT(""),
   Shared( HelpMenu() )
};

}

#undef FN<|MERGE_RESOLUTION|>--- conflicted
+++ resolved
@@ -1,11 +1,7 @@
-<<<<<<< HEAD
 // This is one of my least favorite files in Saucedacity. It's very
 // long below...
 
-=======
-
 #include <wx/app.h>
->>>>>>> 502cb064
 #include <wx/bmpbuttn.h>
 #include <wx/textctrl.h>
 #include <wx/frame.h>
@@ -14,12 +10,9 @@
 #include "../AllThemeResources.h"
 #include "../AudioIOBase.h"
 #include "../CommonCommandFlags.h"
-<<<<<<< HEAD
-#include "../FileNames.h"
-=======
-#include "../CrashReport.h" // for HAS_CRASH_REPORT
+
 #include "FileNames.h"
->>>>>>> 502cb064
+
 #include "../HelpText.h"
 #include "../LogWindow.h"
 #include "../Menus.h"
