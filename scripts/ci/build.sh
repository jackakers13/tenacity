#!/usr/bin/env bash

((${BASH_VERSION%%.*} >= 4)) || { echo >&2 "$0: Error: Please upgrade Bash."; exit 1; }

set -euxo pipefail

if [[ "${OSTYPE}" == msys* ]]; then # Windows

    cpus="${NUMBER_OF_PROCESSORS}"

elif [[ "${OSTYPE}" == darwin* ]]; then # macOS

    cpus="$(sysctl -n hw.ncpu)"

else # Linux & others

    cpus="$(nproc)"

fi

# Build Audacity
cmake --build build -j "${cpus}" --config "${AUDACITY_BUILD_TYPE}"
<<<<<<< HEAD
=======

BIN_OUTPUT_DIR=build/bin/${AUDACITY_BUILD_TYPE}
SHARED_OUTPUT_DIR=build/shared/${AUDACITY_BUILD_TYPE}
SYMBOLS_OUTPUT_DIR=debug

mkdir ${SYMBOLS_OUTPUT_DIR}

if [[ "${OSTYPE}" == msys* ]]; then # Windows
    # copy PDBs to debug folder...
    find ${BIN_OUTPUT_DIR} -name '*.pdb' | xargs -I % cp -v % ${SYMBOLS_OUTPUT_DIR}
    find ${SHARED_OUTPUT_DIR} -name '*.pdb' | xargs -I % cp -v % ${SYMBOLS_OUTPUT_DIR}
    find $(cygpath ${CONAN_USER_HOME}) -name '*.pdb' | xargs -I % cp -v % ${SYMBOLS_OUTPUT_DIR}
    # and remove debug symbol files from the file tree before archieving
    find ${BIN_OUTPUT_DIR} -name '*.iobj' -o -name '*.ipdb' -o -name '*.pdb' -o -name '*.ilk' | xargs rm -f
elif [[ "${OSTYPE}" == darwin* ]]; then # macOS
    find ${BIN_OUTPUT_DIR} -name '*.dSYM' | xargs -J % mv % ${SYMBOLS_OUTPUT_DIR}
    find ${SHARED_OUTPUT_DIR} -name '*.dSYM' | xargs -J % mv % ${SYMBOLS_OUTPUT_DIR}
    find ${CONAN_USER_HOME}/dsyms -name '*.dSYM' | xargs -J % cp -R % ${SYMBOLS_OUTPUT_DIR}
else # Linux & others
    chmod +x scripts/ci/linux/split_debug_symbols.sh
    find ${BIN_OUTPUT_DIR} -type f -executable -o -name '*.so' | xargs -n 1 scripts/ci/linux/split_debug_symbols.sh
    find ${BIN_OUTPUT_DIR} -name '*.debug' | xargs -I % mv % ${SYMBOLS_OUTPUT_DIR}
fi
>>>>>>> 502cb064
<|MERGE_RESOLUTION|>--- conflicted
+++ resolved
@@ -20,8 +20,6 @@
 
 # Build Audacity
 cmake --build build -j "${cpus}" --config "${AUDACITY_BUILD_TYPE}"
-<<<<<<< HEAD
-=======
 
 BIN_OUTPUT_DIR=build/bin/${AUDACITY_BUILD_TYPE}
 SHARED_OUTPUT_DIR=build/shared/${AUDACITY_BUILD_TYPE}
@@ -44,5 +42,4 @@
     chmod +x scripts/ci/linux/split_debug_symbols.sh
     find ${BIN_OUTPUT_DIR} -type f -executable -o -name '*.so' | xargs -n 1 scripts/ci/linux/split_debug_symbols.sh
     find ${BIN_OUTPUT_DIR} -name '*.debug' | xargs -I % mv % ${SYMBOLS_OUTPUT_DIR}
-fi
->>>>>>> 502cb064
+fi